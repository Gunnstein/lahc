--- conflicted
+++ resolved
@@ -127,14 +127,9 @@
 
     tsp = TravellingSalesmanProblem(init_state, distance_matrix, axes)
     tsp.steps = 100000
-<<<<<<< HEAD
-    tsp.history_length = 1750
-    idle_steps_fraction = 0.02
-=======
     tsp.idle_steps_fraction = .02
     tsp.history_length = 2000
     tsp.updates = 500
->>>>>>> 35bbe97c
 
     # since our state is just a list, slice is the fastest way to copy
     tsp.copy_strategy = "slice"
